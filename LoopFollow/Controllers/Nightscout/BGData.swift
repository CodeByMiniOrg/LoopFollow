--- conflicted
+++ resolved
@@ -126,11 +126,7 @@
         let graphHours = 24 * UserDefaultsRepository.downloadDays.value
 
         guard !data.isEmpty else {
-<<<<<<< HEAD
             LogManager.shared.log(category: .nightscout, message: "No bg data received. Skipping processing.", limitIdentifier: "No bg data received. Skipping processing.")
-=======
-            LogManager.shared.log(category: .nightscout, message: "No bg data received. Skipping processing.")
->>>>>>> 9e43be49
             return
         }
 
