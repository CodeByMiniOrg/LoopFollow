// LoopFollow
// Overrides.swift
// Created by Jonas Björkert on 2023-10-05.

import Foundation
import UIKit

extension MainViewController {
<<<<<<< HEAD
    // NS Override Response Processor
    func processNSOverrides(entries: [[String: AnyObject]]) {
        overrideGraphData.removeAll()
        var activeOverrideNote: String?
=======

    func processNSOverrides(entries: [[String: AnyObject]]) {
        overrideGraphData.removeAll()
        var activeOverrideNote: String?

        let sorted = entries.sorted { lhs, rhs in
            guard
                let ls = (lhs["timestamp"] as? String) ?? (lhs["created_at"] as? String),
                let rs = (rhs["timestamp"] as? String) ?? (rhs["created_at"] as? String),
                let ld = NightscoutUtils.parseDate(ls),
                let rd = NightscoutUtils.parseDate(rs)
            else { return false }
            return ld < rd
        }
>>>>>>> 1c332019

        let now = Date().timeIntervalSince1970
        let maxEndDate = now + UserDefaultsRepository.predictionToLoad.value * 3600
        let graphHorizon = dateTimeUtils.getTimeIntervalNHoursAgo(N: 24 * UserDefaultsRepository.downloadDays.value)

<<<<<<< HEAD
        for (index, currentEntry) in entries.reversed().enumerated() {
            guard let dateStr = currentEntry["timestamp"] as? String ?? currentEntry["created_at"] as? String else { continue }
            guard let parsedDate = NightscoutUtils.parseDate(dateStr) else { continue }

            var dateTimeStamp = parsedDate.timeIntervalSince1970
            let graphHours = 24 * UserDefaultsRepository.downloadDays.value
            if dateTimeStamp < dateTimeUtils.getTimeIntervalNHoursAgo(N: graphHours) {
                dateTimeStamp = dateTimeUtils.getTimeIntervalNHoursAgo(N: graphHours)
            }

            let multiplier = currentEntry["insulinNeedsScaleFactor"] as? Double ?? 1.0

            var duration = 5.0
            if let _ = currentEntry["durationType"] as? String, index == entries.count - 1 {
                duration = dateTimeUtils.getNowTimeIntervalUTC() - dateTimeStamp + (60 * 60)
            } else {
                duration = (currentEntry["duration"] as? Double ?? 5.0) * 60
            }

            if duration < 300 { continue }

            let reason = currentEntry["reason"] as? String ?? ""

            guard let enteredBy = currentEntry["enteredBy"] as? String else {
                continue
            }

            var range: [Int] = []
            if let ranges = currentEntry["correctionRange"] as? [Int], ranges.count == 2 {
                range = ranges
            } else {
                let low = currentEntry["targetBottom"] as? Int
                let high = currentEntry["targetTop"] as? Int
                if (low == nil && high != nil) || (low != nil && high == nil) { continue }
                range = [low ?? 0, high ?? 0]
=======
        for i in 0..<sorted.count {
            let e = sorted[i]

            guard
                let dateStr = (e["timestamp"] as? String) ?? (e["created_at"] as? String),
                let startDate = NightscoutUtils.parseDate(dateStr)
            else { continue }

            let start = max(startDate.timeIntervalSince1970, graphHorizon)
            var end   = start + (e["duration"] as? Double ?? 5) * 60   // seconds

            if i + 1 < sorted.count,
               let nextDateStr = (sorted[i + 1]["timestamp"] as? String) ?? (sorted[i + 1]["created_at"] as? String),
               let nextStart   = NightscoutUtils.parseDate(nextDateStr)?
                .timeIntervalSince1970
            {
                end = min(end, nextStart - 60) // avoid overlapping overrides
>>>>>>> 1c332019
            }

            end = min(end, maxEndDate)

<<<<<<< HEAD
            if dateTimeStamp <= now, now < endDate {
                activeOverrideNote = currentEntry["notes"] as? String ?? currentEntry["reason"] as? String
            }
=======
            if end - start < 300 { continue } // skip short overrides
>>>>>>> 1c332019

            let dot = DataStructs.overrideStruct(
                insulNeedsScaleFactor: e["insulinNeedsScaleFactor"] as? Double ?? 1,
                date:         start,
                endDate:      end,
                duration:     end - start,
                correctionRange: {
                    if let r = e["correctionRange"] as? [Int], r.count == 2 {
                        return r
                    }
                    let lo = e["targetBottom"] as? Int ?? 0
                    let hi = e["targetTop"]    as? Int ?? 0
                    return [lo, hi]
                }(),
                enteredBy:    e["enteredBy"] as? String ?? "unknown",
                reason:       e["reason"]    as? String ?? "",
                sgv:          -20
            )
            overrideGraphData.append(dot)

            if now >= start, now < end {
                activeOverrideNote = e["notes"] as? String ?? e["reason"] as? String
            }
        }
<<<<<<< HEAD

        Observable.shared.override.value = activeOverrideNote
=======
>>>>>>> 1c332019

        Observable.shared.override.value = activeOverrideNote
        if ObservableUserDefaults.shared.device.value == "Trio" {
            if let note = activeOverrideNote {
                infoManager.updateInfoData(type: .override, value: note)
            } else {
                infoManager.clearInfoData(type: .override)
            }
        }
        if UserDefaultsRepository.graphOtherTreatments.value {
            updateOverrideGraph()
        }
    }
}<|MERGE_RESOLUTION|>--- conflicted
+++ resolved
@@ -6,13 +6,6 @@
 import UIKit
 
 extension MainViewController {
-<<<<<<< HEAD
-    // NS Override Response Processor
-    func processNSOverrides(entries: [[String: AnyObject]]) {
-        overrideGraphData.removeAll()
-        var activeOverrideNote: String?
-=======
-
     func processNSOverrides(entries: [[String: AnyObject]]) {
         overrideGraphData.removeAll()
         var activeOverrideNote: String?
@@ -26,50 +19,12 @@
             else { return false }
             return ld < rd
         }
->>>>>>> 1c332019
 
         let now = Date().timeIntervalSince1970
         let maxEndDate = now + UserDefaultsRepository.predictionToLoad.value * 3600
         let graphHorizon = dateTimeUtils.getTimeIntervalNHoursAgo(N: 24 * UserDefaultsRepository.downloadDays.value)
 
-<<<<<<< HEAD
-        for (index, currentEntry) in entries.reversed().enumerated() {
-            guard let dateStr = currentEntry["timestamp"] as? String ?? currentEntry["created_at"] as? String else { continue }
-            guard let parsedDate = NightscoutUtils.parseDate(dateStr) else { continue }
-
-            var dateTimeStamp = parsedDate.timeIntervalSince1970
-            let graphHours = 24 * UserDefaultsRepository.downloadDays.value
-            if dateTimeStamp < dateTimeUtils.getTimeIntervalNHoursAgo(N: graphHours) {
-                dateTimeStamp = dateTimeUtils.getTimeIntervalNHoursAgo(N: graphHours)
-            }
-
-            let multiplier = currentEntry["insulinNeedsScaleFactor"] as? Double ?? 1.0
-
-            var duration = 5.0
-            if let _ = currentEntry["durationType"] as? String, index == entries.count - 1 {
-                duration = dateTimeUtils.getNowTimeIntervalUTC() - dateTimeStamp + (60 * 60)
-            } else {
-                duration = (currentEntry["duration"] as? Double ?? 5.0) * 60
-            }
-
-            if duration < 300 { continue }
-
-            let reason = currentEntry["reason"] as? String ?? ""
-
-            guard let enteredBy = currentEntry["enteredBy"] as? String else {
-                continue
-            }
-
-            var range: [Int] = []
-            if let ranges = currentEntry["correctionRange"] as? [Int], ranges.count == 2 {
-                range = ranges
-            } else {
-                let low = currentEntry["targetBottom"] as? Int
-                let high = currentEntry["targetTop"] as? Int
-                if (low == nil && high != nil) || (low != nil && high == nil) { continue }
-                range = [low ?? 0, high ?? 0]
-=======
-        for i in 0..<sorted.count {
+        for i in 0 ..< sorted.count {
             let e = sorted[i]
 
             guard
@@ -78,43 +33,36 @@
             else { continue }
 
             let start = max(startDate.timeIntervalSince1970, graphHorizon)
-            var end   = start + (e["duration"] as? Double ?? 5) * 60   // seconds
+            var end = start + (e["duration"] as? Double ?? 5) * 60 // seconds
 
             if i + 1 < sorted.count,
                let nextDateStr = (sorted[i + 1]["timestamp"] as? String) ?? (sorted[i + 1]["created_at"] as? String),
-               let nextStart   = NightscoutUtils.parseDate(nextDateStr)?
-                .timeIntervalSince1970
+               let nextStart = NightscoutUtils.parseDate(nextDateStr)?
+               .timeIntervalSince1970
             {
                 end = min(end, nextStart - 60) // avoid overlapping overrides
->>>>>>> 1c332019
             }
 
             end = min(end, maxEndDate)
 
-<<<<<<< HEAD
-            if dateTimeStamp <= now, now < endDate {
-                activeOverrideNote = currentEntry["notes"] as? String ?? currentEntry["reason"] as? String
-            }
-=======
             if end - start < 300 { continue } // skip short overrides
->>>>>>> 1c332019
 
             let dot = DataStructs.overrideStruct(
                 insulNeedsScaleFactor: e["insulinNeedsScaleFactor"] as? Double ?? 1,
-                date:         start,
-                endDate:      end,
-                duration:     end - start,
+                date: start,
+                endDate: end,
+                duration: end - start,
                 correctionRange: {
                     if let r = e["correctionRange"] as? [Int], r.count == 2 {
                         return r
                     }
                     let lo = e["targetBottom"] as? Int ?? 0
-                    let hi = e["targetTop"]    as? Int ?? 0
+                    let hi = e["targetTop"] as? Int ?? 0
                     return [lo, hi]
                 }(),
-                enteredBy:    e["enteredBy"] as? String ?? "unknown",
-                reason:       e["reason"]    as? String ?? "",
-                sgv:          -20
+                enteredBy: e["enteredBy"] as? String ?? "unknown",
+                reason: e["reason"] as? String ?? "",
+                sgv: -20
             )
             overrideGraphData.append(dot)
 
@@ -122,11 +70,6 @@
                 activeOverrideNote = e["notes"] as? String ?? e["reason"] as? String
             }
         }
-<<<<<<< HEAD
-
-        Observable.shared.override.value = activeOverrideNote
-=======
->>>>>>> 1c332019
 
         Observable.shared.override.value = activeOverrideNote
         if ObservableUserDefaults.shared.device.value == "Trio" {
