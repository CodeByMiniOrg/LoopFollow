//
//  NightScout.swift
//  LoopFollow
//
//  Created by Jon Fawcett on 6/16/20.
//  Copyright © 2020 Jon Fawcett. All rights reserved.
//

import Foundation
import UIKit


extension MainViewController {
    
    
    // Main loader for all data
    func nightscoutLoader(forceLoad: Bool = false) {
        
        var needsLoaded: Bool = false
        var onlyPullLastRecord = false
        
        // If we have existing data and it's within 5 minutes, we aren't going to do a BG network call
        if bgData.count > 0 {
            let now = NSDate().timeIntervalSince1970
            let lastReadingTime = bgData[bgData.count - 1].date
            let secondsAgo = now - lastReadingTime
            if secondsAgo >= 5*60 {
                needsLoaded = true
                if secondsAgo < 10*60 {
                    onlyPullLastRecord = true
                }
            }
        } else {
            needsLoaded = true
        }
        
        if forceLoad { needsLoaded = true}
        // Only do the network calls if we don't have a current reading
        if needsLoaded {
            self.clearLastInfoData()
            webLoadNSProfile()
            WebLoadNSTempBasals()
            webLoadNSDeviceStatus()
            webLoadNSBGData(onlyPullLastRecord: onlyPullLastRecord)
            webLoadNSBoluses()
            webLoadNSCarbs()
            
            webLoadNSCage()
            webLoadNSSage()
            
            if bgData.count > 0 {
                self.updateBadge()
                self.viewUpdateNSBG()
                if UserDefaultsRepository.writeCalendarEvent.value {
                    self.writeCalendar()
                }
                self.createGraph()
            }
            
           
        } else {
            
            webLoadNSProfile()
            WebLoadNSTempBasals()
            webLoadNSDeviceStatus()
            webLoadNSBoluses()
            webLoadNSCarbs()
           
            if bgData.count > 0 {
                self.viewUpdateNSBG()
                self.createGraph()
                self.updateMinAgo()
                self.clearOldSnoozes()
                self.checkAlarms(bgs: self.bgData)
            }
                
            
        }
        
    }
    
    // NS BG Data Web call
    func webLoadNSBGData(onlyPullLastRecord: Bool = false) {
<<<<<<< HEAD
=======
        
>>>>>>> 0c1fd248
        // Set the count= in the url either to pull 24 hours or only the last record
        var points = "1"
        if !onlyPullLastRecord {
            points = String(self.graphHours * 12 + 1)
        }

        // URL processor
        var urlBGDataPath: String = UserDefaultsRepository.url.value + "/api/v1/entries/sgv.json?"
        if token == "" {
            urlBGDataPath = urlBGDataPath + "count=" + points
        } else {
            urlBGDataPath = urlBGDataPath + "token=" + token + "&count=" + points
        }
        guard let urlBGData = URL(string: urlBGDataPath) else {
            
            return
            
        }
        var request = URLRequest(url: urlBGData)
        request.cachePolicy = URLRequest.CachePolicy.reloadIgnoringLocalCacheData

        // Downloader
        chartDispatch.enter()
        let getBGTask = URLSession.shared.dataTask(with: request) { data, response, error in
            if self.consoleLogging == true {print("start bg url")}
            guard error == nil else {
                self.chartDispatch.leave()
                return
                
            }
            guard let data = data else {
                self.chartDispatch.leave()
                return
                
            }

            let decoder = JSONDecoder()
            let entriesResponse = try? decoder.decode([sgvData].self, from: data)
            if let entriesResponse = entriesResponse {
                DispatchQueue.main.async {
                    // trigger the processor for the data after downloading.
                    self.ProcessNSBGData(data: entriesResponse, onlyPullLastRecord: onlyPullLastRecord)
                    self.chartDispatch.leave()
                }
            } else {
                self.chartDispatch.leave()
                return
                
            }
        }
        getBGTask.resume()
    }
       
    // NS BG Data Response processor
    func ProcessNSBGData(data: [sgvData], onlyPullLastRecord: Bool){
        var pullDate = data[data.count - 1].date / 1000
        pullDate.round(FloatingPointRoundingRule.toNearestOrEven)
        
        // If we already have data, we're going to pop it to the end and remove the first. If we have old or no data, we'll destroy the whole array and start over. This is simpler than determining how far back we need to get new data from in case Dex back-filled readings
        if !onlyPullLastRecord {
            bgData.removeAll()
        } else if bgData[bgData.count - 1].date != pullDate {
            bgData.removeFirst()
            if data.count > 0 && UserDefaultsRepository.speakBG.value {
                speakBG(sgv: data[data.count - 1].sgv)
            }
        } else {
            // Update the badge, bg, graph settings even if we don't have a new reading.
            self.updateBadge()
            self.viewUpdateNSBG()
            return
        }
        
        // loop through the data so we can reverse the order to oldest first for the graph and convert the NS timestamp to seconds instead of milliseconds. Makes date comparisons easier for everything else.
        for i in 0..<data.count{
            var dateString = data[data.count - 1 - i].date / 1000
            dateString.round(FloatingPointRoundingRule.toNearestOrEven)
            let reading = sgvData(sgv: data[data.count - 1 - i].sgv, date: dateString, direction: data[data.count - 1 - i].direction)
            bgData.append(reading)
        }
        
        if firstGraphLoad {
            viewUpdateNSBG()
            createGraph()
        }
       }
    
    // NS BG Data Front end updater
    func viewUpdateNSBG () {
        let entries = bgData
        if entries.count > 0 {
            let latestEntryi = entries.count - 1
            let latestBG = entries[latestEntryi].sgv
            let priorBG = entries[latestEntryi - 1].sgv
            let deltaBG = latestBG - priorBG as Int
            let lastBGTime = entries[latestEntryi].date
            let deltaTime = (TimeInterval(Date().timeIntervalSince1970)-lastBGTime) / 60
            var userUnit = " mg/dL"
            if mmol {
                userUnit = " mmol/L"
            }
            if UserDefaultsRepository.appBadge.value {
                UIApplication.shared.applicationIconBadgeNumber = latestBG
            } else {
                UIApplication.shared.applicationIconBadgeNumber = 0
            }
            
            BGText.text = bgOutputFormat(bg: Double(latestBG), mmol: mmol)
            setBGTextColor()

            MinAgoText.text = String(Int(deltaTime)) + " min ago"
            print(String(Int(deltaTime)) + " min ago")
            if let directionBG = entries[latestEntryi].direction {
                DirectionText.text = bgDirectionGraphic(directionBG)
            }
            else
            {
                DirectionText.text = ""
            }
            
          if deltaBG < 0 {
            self.DeltaText.text = String(deltaBG)
            }
            else
            {
                self.DeltaText.text = "+" + String(deltaBG)
            }
        
        }
        else
        {
            
            return
        }
        
        checkAlarms(bgs: entries)
    }
    
     // NS Device Status Web Call
      func webLoadNSDeviceStatus() {
        let urlUser = UserDefaultsRepository.url.value
          var urlStringDeviceStatus = urlUser + "/api/v1/devicestatus.json?count=1"
          if token != "" {
              urlStringDeviceStatus = urlUser + "/api/v1/devicestatus.json?token=" + token + "&count=1"
          }
          let escapedAddress = urlStringDeviceStatus.addingPercentEncoding(withAllowedCharacters:NSCharacterSet.urlQueryAllowed)
          guard let urlDeviceStatus = URL(string: escapedAddress!) else {
              
            return
          }
          if consoleLogging == true {print("entered device status task.")}
          
            
            var requestDeviceStatus = URLRequest(url: urlDeviceStatus)
            requestDeviceStatus.cachePolicy = URLRequest.CachePolicy.reloadIgnoringLocalCacheData
            
            self.chartDispatch.enter()
            let deviceStatusTask = URLSession.shared.dataTask(with: requestDeviceStatus) { data, response, error in
            if self.consoleLogging == true {print("in device status loop.")}
            guard error == nil else {
                self.chartDispatch.leave()
                return
            }
            guard let data = data else {
                self.chartDispatch.leave()
                return
            }


            let json = try? (JSONSerialization.jsonObject(with: data) as! [[String:AnyObject]])
            if let json = json {
                DispatchQueue.main.async {
                    self.updateDeviceStatusDisplay(jsonDeviceStatus: json)
                    self.chartDispatch.leave()
                }
            } else {
                self.chartDispatch.leave()
                return
            }
            if self.consoleLogging == true {print("finish pump update")}}
            deviceStatusTask.resume()
      }
      
      // NS Device Status Response Processor
      func updateDeviceStatusDisplay(jsonDeviceStatus: [[String:AnyObject]]) {
          if consoleLogging == true {print("in updatePump")}
          if jsonDeviceStatus.count == 0 {
            return
          }
          
          //only grabbing one record since ns sorts by {created_at : -1}
          let lastDeviceStatus = jsonDeviceStatus[0] as [String : AnyObject]?
          
          //pump and uploader
          let formatter = ISO8601DateFormatter()
          formatter.formatOptions = [.withFullDate,
                                     .withTime,
                                     .withDashSeparatorInDate,
                                     .withColonSeparatorInTime]
          if let lastPumpRecord = lastDeviceStatus?["pump"] as! [String : AnyObject]? {
              if let lastPumpTime = formatter.date(from: (lastPumpRecord["clock"] as! String))?.timeIntervalSince1970  {
                  if let reservoirData = lastPumpRecord["reservoir"] as? Double
                  {
                      tableData[5].value = String(format:"%.0f", reservoirData) + "U"
                  } else {
                      tableData[5].value = "50+U"
                  }
                  
                  if let uploader = lastDeviceStatus?["uploader"] as? [String:AnyObject] {
                      let upbat = uploader["battery"] as! Double
                      tableData[4].value = String(format:"%.0f", upbat) + "%"
                  }
              }
          }
              
          // Loop
          if let lastLoopRecord = lastDeviceStatus?["loop"] as! [String : AnyObject]? {
              if let lastLoopTime = formatter.date(from: (lastLoopRecord["timestamp"] as! String))?.timeIntervalSince1970  {

                  UserDefaultsRepository.alertLastLoopTime.value = lastLoopTime
                  
                  if let failure = lastLoopRecord["failureReason"] {
                      LoopStatusLabel.text = "⚠"
                  }
                  else
                  {
                      if let enacted = lastLoopRecord["enacted"] as? [String:AnyObject] {
                          if let lastTempBasal = enacted["rate"] as? Double {
                         //     tableData[2].value = String(format:"%.1f", lastTempBasal)
                          }
                      }
                      if let iobdata = lastLoopRecord["iob"] as? [String:AnyObject] {
                          tableData[0].value = String(format:"%.1f", (iobdata["iob"] as! Double))
                      }
                      if let cobdata = lastLoopRecord["cob"] as? [String:AnyObject] {
                          tableData[1].value = String(format:"%.0f", cobdata["cob"] as! Double)
                      }
                      if let predictdata = lastLoopRecord["predicted"] as? [String:AnyObject] {
                          let prediction = predictdata["values"] as! [Double]
                          PredictionLabel.text = String(Int(prediction.last!))
                          PredictionLabel.textColor = UIColor.systemPurple
                          predictionData.removeAll()
                          var i = 1
                          while i <= 12 {
                              predictionData.append(prediction[i])
                              i += 1
                          }
                          
                      }
                      
                      
                      
                      if let loopStatus = lastLoopRecord["recommendedTempBasal"] as? [String:AnyObject] {
                          if let tempBasalTime = formatter.date(from: (loopStatus["timestamp"] as! String))?.timeIntervalSince1970 {
                              if tempBasalTime > lastLoopTime {
                                  LoopStatusLabel.text = "⏀"
                                 } else {
                                  LoopStatusLabel.text = "↻"
                              }
                          }
                         
                      } else {
                          LoopStatusLabel.text = "↻"
                      }
                      
                  }
                  if ((TimeInterval(Date().timeIntervalSince1970) - lastLoopTime) / 60) > 10 {
                      LoopStatusLabel.text = "⚠"
                  }
              }
              
              
              
          }
          
          var oText = "" as String
            currentOverride = 1.0
                 if let lastOverride = lastDeviceStatus?["override"] as! [String : AnyObject]? {
                     if let lastOverrideTime = formatter.date(from: (lastOverride["timestamp"] as! String))?.timeIntervalSince1970  {
                     }
                     if lastOverride["active"] as! Bool {
                         
                         let lastCorrection  = lastOverride["currentCorrectionRange"] as! [String: AnyObject]
                         if let multiplier = lastOverride["multiplier"] as? Double {
                            currentOverride = multiplier
                            oText += String(format:"%.1f", multiplier*100)
                        }
                        else
                        {
                            oText += String(format:"%.1f", 100)
                        }
                         oText += "% ("
                         let minValue = lastCorrection["minValue"] as! Double
                         let maxValue = lastCorrection["maxValue"] as! Double
                         oText += bgOutputFormat(bg: minValue, mmol: mmol) + "-" + bgOutputFormat(bg: maxValue, mmol: mmol) + ")"
                        
                      tableData[3].value =  oText
                     }
                 }
          
          infoTable.reloadData()
          }
      
      // NS Cage Web Call
      func webLoadNSCage() {
        let urlUser = UserDefaultsRepository.url.value
          var urlString = urlUser + "/api/v1/treatments.json?find[eventType]=Site%20Change&count=1"
          if token != "" {
              urlString = urlUser + "/api/v1/treatments.json?token=" + token + "&find[eventType]=Site%20Change&count=1"
          }

          guard let urlData = URL(string: urlString) else {
              return
          }
          var request = URLRequest(url: urlData)
          request.cachePolicy = URLRequest.CachePolicy.reloadIgnoringLocalCacheData

          let task = URLSession.shared.dataTask(with: request) { data, response, error in
              if self.consoleLogging == true {print("start cage url")}
              guard error == nil else {
                  return
              }
              guard let data = data else {
                  return
              }

              let decoder = JSONDecoder()
              let entriesResponse = try? decoder.decode([cageData].self, from: data)
              if let entriesResponse = entriesResponse {
                  DispatchQueue.main.async {
                      self.updateCage(data: entriesResponse)
                  }
              } else {
                  return
              }
          }
          task.resume()
      }
       
      // NS Cage Response Processor
      func updateCage(data: [cageData]) {
          if consoleLogging == true {print("in updateCage")}
          if data.count == 0 {
              return
          }

          let lastCageString = data[0].created_at

          let formatter = ISO8601DateFormatter()
          formatter.formatOptions = [.withFullDate,
                                  .withTime,
                                  .withDashSeparatorInDate,
                                  .withColonSeparatorInTime]
          UserDefaultsRepository.alertCageInsertTime.value = formatter.date(from: (lastCageString))?.timeIntervalSince1970 as! TimeInterval
          if let cageTime = formatter.date(from: (lastCageString))?.timeIntervalSince1970 {
              let now = NSDate().timeIntervalSince1970
              let secondsAgo = now - cageTime
              //let days = 24 * 60 * 60

              let formatter = DateComponentsFormatter()
              formatter.unitsStyle = .positional // Use the appropriate positioning for the current locale
              formatter.allowedUnits = [ .hour, .minute ] // Units to display in the formatted string
              formatter.zeroFormattingBehavior = [ .pad ] // Pad with zeroes where appropriate for the locale

              let formattedDuration = formatter.string(from: secondsAgo)
              tableData[7].value = formattedDuration ?? ""
          }
          infoTable.reloadData()
      }
       
      // NS Sage Web Call
      func webLoadNSSage() {
          var dayComponent    = DateComponents()
          dayComponent.day    = -10 // For removing 10 days
          let theCalendar     = Calendar.current

          let startDate    = theCalendar.date(byAdding: dayComponent, to: Date())!
          let dateFormatter = DateFormatter()
          dateFormatter.dateFormat = "yyyy-MM-dd"
          var startDateString = dateFormatter.string(from: startDate)

        let urlUser = UserDefaultsRepository.url.value
          var urlString = urlUser + "/api/v1/treatments.json?find[eventType]=Sensor%20Start&find[created_at][$gte]=2020-05-31&count=1"
          if token != "" {
              urlString = urlUser + "/api/v1/treatments.json?token=" + token + "&find[eventType]=Sensor%20Start&find[created_at][$gte]=2020-05-31&count=1"
          }

          guard let urlData = URL(string: urlString) else {
              return
          }
          var request = URLRequest(url: urlData)
          request.cachePolicy = URLRequest.CachePolicy.reloadIgnoringLocalCacheData

          let task = URLSession.shared.dataTask(with: request) { data, response, error in
              if self.consoleLogging == true {print("start cage url")}
              guard error == nil else {
                  return
              }
              guard let data = data else {
                  return
              }

              let decoder = JSONDecoder()
              let entriesResponse = try? decoder.decode([cageData].self, from: data)
              if let entriesResponse = entriesResponse {
                  DispatchQueue.main.async {
                      self.updateSage(data: entriesResponse)
                  }
              } else {
                  return
              }
          }
          task.resume()
      }
       
      // NS Sage Response Processor
      func updateSage(data: [cageData]) {
          if consoleLogging == true {print("in updateSage")}
          if data.count == 0 {
              return
          }

          var lastSageString = data[0].created_at

          let formatter = ISO8601DateFormatter()
          formatter.formatOptions = [.withFullDate,
                               .withTime,
                               .withDashSeparatorInDate,
                               .withColonSeparatorInTime]
          UserDefaultsRepository.alertSageInsertTime.value = formatter.date(from: (lastSageString))?.timeIntervalSince1970 as! TimeInterval
          if let sageTime = formatter.date(from: (lastSageString as! String))?.timeIntervalSince1970 {
              let now = NSDate().timeIntervalSince1970
              let secondsAgo = now - sageTime
              let days = 24 * 60 * 60

              let formatter = DateComponentsFormatter()
              formatter.unitsStyle = .positional // Use the appropriate positioning for the current locale
              formatter.allowedUnits = [ .day, .hour] // Units to display in the formatted string
              formatter.zeroFormattingBehavior = [ .pad ] // Pad with zeroes where appropriate for the locale

              let formattedDuration = formatter.string(from: secondsAgo)
              tableData[6].value = formattedDuration ?? ""
          }
          infoTable.reloadData()
      }
       
      // NS Profile Web Call
      func webLoadNSProfile() {
<<<<<<< HEAD
=======
          
>>>>>>> 0c1fd248
        let urlString = UserDefaultsRepository.url.value + "/api/v1/profile/current.json"
          let escapedAddress = urlString.addingPercentEncoding(withAllowedCharacters:NSCharacterSet.urlQueryAllowed)
          guard let url = URL(string: escapedAddress!) else {
            return
          }
          
          var request = URLRequest(url: url)
          request.cachePolicy = URLRequest.CachePolicy.reloadIgnoringLocalCacheData
            self.chartDispatch.enter()
            let task = URLSession.shared.dataTask(with: request) { data, response, error in
              guard error == nil else {
                self.chartDispatch.leave()
                return
              }
              guard let data = data else {
                self.chartDispatch.leave()
                return
              }
              
              
              let json = try? JSONSerialization.jsonObject(with: data) as! Dictionary<String, Any>
              
              if let json = json {
                  DispatchQueue.main.async {
                      self.updateProfile(jsonDeviceStatus: json)
                    self.chartDispatch.leave()
                  }
              } else {
                self.chartDispatch.leave()
                return
              }
          }
          task.resume()
      }
      
      // NS Profile Response Processor
      func updateProfile(jsonDeviceStatus: Dictionary<String, Any>) {
          if jsonDeviceStatus.count == 0 {
              return
          }
          let basal = jsonDeviceStatus[keyPath: "store.Default.basal"] as! NSArray
          for i in 0..<basal.count {
              let dict = basal[i] as! Dictionary<String, Any>
              let thisValue = dict[keyPath: "value"] as! Double
              let thisTime = dict[keyPath: "time"] as! String
              let thisTimeAsSeconds = dict[keyPath: "timeAsSeconds"] as! Double
              let entry = basalProfileStruct(value: thisValue, time: thisTime, timeAsSeconds: thisTimeAsSeconds)
              basalProfile.append(entry)
          }
          
      }
      
        // NS Temp Basal Web Call
      func WebLoadNSTempBasals() {
<<<<<<< HEAD
=======
        
>>>>>>> 0c1fd248
        let yesterdayString = dateTimeUtils.nowMinus24HoursTimeInterval()

        var urlString = UserDefaultsRepository.url.value + "/api/v1/treatments.json?find[eventType][$eq]=Temp%20Basal&find[created_at][$gte]=" + yesterdayString
            if token != "" {
                urlString = UserDefaultsRepository.url.value + "/api/v1/treatments.json?token=" + token + "&find[eventType][$eq]=Temp%20Basal&find[created_at][$gte]=" + yesterdayString
            }
            
            guard let urlData = URL(string: urlString) else {
                return
            }
            
          
            var request = URLRequest(url: urlData)
            request.cachePolicy = URLRequest.CachePolicy.reloadIgnoringLocalCacheData
                self.chartDispatch.enter()
            let task = URLSession.shared.dataTask(with: request) { data, response, error in
           
                guard error == nil else {
                   self.chartDispatch.leave()
                    return
                }
                guard let data = data else {
                    self.chartDispatch.leave()
                    return
                }
                    
                let json = try? (JSONSerialization.jsonObject(with: data) as! [[String:AnyObject]])
                if let json = json {
                    DispatchQueue.main.async {
                        self.updateBasals(entries: json)
                        self.chartDispatch.leave()
                    }
                } else {
                   self.chartDispatch.leave()
                    return
                }
            }
            task.resume()
      }
      
    // NS Temp Basal Response Processor
      func updateBasals(entries: [[String:AnyObject]]) {
          // due to temp basal durations, we're going to destroy the array and load everything each cycle for the time being.
          basalData.removeAll()
          
        var lastEndDot = 0.0
        
          var tempArray: [basalGraphStruct] = []
          for i in 0..<entries.count {
              let currentEntry = entries[entries.count - 1 - i] as [String : AnyObject]?
              let basalDate = currentEntry?["timestamp"] as! String
              let strippedZone = String(basalDate.dropLast())
              let dateFormatter = DateFormatter()
              dateFormatter.dateFormat = "yyyy-MM-dd'T'HH:mm:ss"
              dateFormatter.timeZone = TimeZone(abbreviation: "UTC")
              let dateString = dateFormatter.date(from: strippedZone)
              let dateTimeStamp = dateString!.timeIntervalSince1970
              let basalRate = currentEntry?["absolute"] as! Double
                let midnightTime = dateTimeUtils.getTimeIntervalMidnightToday()
              // Setting end dots
              var duration = 0.0
              // For all except the last we're going to use stored duration for end dot. For last we'll just put it 5 mintues after the entry
              if i <= entries.count - 1 {
                   duration = currentEntry?["duration"] as! Double
              } else {
                  duration = dateTimeStamp + 60
              }
              
              // This adds scheduled basal wherever there is a break between temps. can't check the prior ending on the first item. it is 24 hours old, so it isn't important for display anyway
              if i > 0 {
                  let priorEntry = entries[entries.count - i] as [String : AnyObject]?
                  let priorBasalDate = priorEntry?["timestamp"] as! String
                  let priorStrippedZone = String(priorBasalDate.dropLast())
                  let priorDateFormatter = DateFormatter()
                  priorDateFormatter.dateFormat = "yyyy-MM-dd'T'HH:mm:ss"
                  priorDateFormatter.timeZone = TimeZone(abbreviation: "UTC")
                  let priorDateString = dateFormatter.date(from: priorStrippedZone)
                  let priorDateTimeStamp = priorDateString!.timeIntervalSince1970
                 let priorDuration = priorEntry?["duration"] as! Double
                // if difference between time stamps is greater than the duration of the last entry, there is a gap
                if Double( dateTimeStamp - priorDateTimeStamp ) > Double( priorDuration * 60 ) {
                     
                      var scheduled = 0.0
                    // cycle through basal profiles.
                    // TODO figure out how to deal with profile changes that happen mid-gap
                      for b in 0..<self.basalProfile.count {
                        let scheduleTimeYesterday = self.basalProfile[b].timeAsSeconds + dateTimeUtils.getTimeIntervalMidnightYesterday()
                        let scheduleTimeToday = self.basalProfile[b].timeAsSeconds + dateTimeUtils.getTimeIntervalMidnightToday()
                        // check the prior temp ending to the profile seconds from midnight
                        if (priorDateTimeStamp + (priorDuration * 60)) >= scheduleTimeYesterday {
                            scheduled = basalProfile[b].value
                        }
                        if (priorDateTimeStamp + (priorDuration * 60)) >= scheduleTimeToday {
                            scheduled = basalProfile[b].value
                        }
                          
                        // This will iterate through from midnight on and set it for the highest matching one.
                      }
                      // Make the starting dot at the last ending dot
                      let startDot = basalGraphStruct(basalRate: scheduled, date: Double(priorDateTimeStamp + (priorDuration * 60)))
                      basalData.append(startDot)
                    
                    // Make the ending dot at the new starting dot
                    let endDot = basalGraphStruct(basalRate: scheduled, date: Double(dateTimeStamp))
                    basalData.append(endDot)
                      
                     
                 }
              }
              
              // Make the starting dot
              let startDot = basalGraphStruct(basalRate: basalRate, date: Double(dateTimeStamp))
              basalData.append(startDot)
            
            // Make the ending dot
            // If it's the last one and not ended yet, extend it for 1 hour to match the prediction length. Otherwise let it end
            if i == entries.count - 1 && dateTimeStamp + duration <= dateTimeUtils.getNowTimeIntervalUTC() {
                lastEndDot = Date().timeIntervalSince1970 + (55 * 60)
                tableData[2].value = String(format:"%.1f", basalRate)
            } else {
                lastEndDot = dateTimeStamp + (duration * 60)
            }
            let endDot = basalGraphStruct(basalRate: basalRate, date: Double(lastEndDot))
            basalData.append(endDot)
            
              
          }
        
        // If last scheduled basal was prior to right now, we need to create one last scheduled entry
        if lastEndDot <= dateTimeUtils.getNowTimeIntervalUTC() {
            var scheduled = 0.0
                // cycle through basal profiles.
                // TODO figure out how to deal with profile changes that happen mid-gap
                  for b in 0..<self.basalProfile.count {
                    let scheduleTimeYesterday = self.basalProfile[b].timeAsSeconds + dateTimeUtils.getTimeIntervalMidnightYesterday()
                    let scheduleTimeToday = self.basalProfile[b].timeAsSeconds + dateTimeUtils.getTimeIntervalMidnightToday()
                    // check the prior temp ending to the profile seconds from midnight
                    if lastEndDot >= scheduleTimeYesterday {
                        scheduled = basalProfile[b].value
                    }
                    if lastEndDot >= scheduleTimeToday {
                        scheduled = basalProfile[b].value
                    }
                      
                    
                  }
            
                  tableData[2].value = String(format:"%.1f", scheduled)
                  // Make the starting dot at the last ending dot
                  let startDot = basalGraphStruct(basalRate: scheduled, date: Double(lastEndDot))
                  basalData.append(startDot)
                
                // Make the ending dot 1 hour after now
                let endDot = basalGraphStruct(basalRate: scheduled, date: Double(Date().timeIntervalSince1970))
                basalData.append(endDot)
                  
                 
             }
            
        
 
      }
    
    // NS Bolus Web Call
      func webLoadNSBoluses(){
<<<<<<< HEAD
=======
        
>>>>>>> 0c1fd248
        let yesterdayString = dateTimeUtils.nowMinus24HoursTimeInterval()
        let urlUser = UserDefaultsRepository.url.value
          var searchString = "find[eventType]=Correction%20Bolus&find[created_at][$gte]=" + yesterdayString
          var urlDataPath: String = urlUser + "/api/v1/treatments.json?"
          if token == "" {
              urlDataPath = urlDataPath + searchString
          }
          else
          {
              urlDataPath = urlDataPath + "token=" + token + "&" + searchString
          }
          guard let urlData = URL(string: urlDataPath) else {
            return
          }
          var request = URLRequest(url: urlData)
           request.cachePolicy = URLRequest.CachePolicy.reloadIgnoringLocalCacheData
        self.chartDispatch.enter()
        let task = URLSession.shared.dataTask(with: request) { data, response, error in
          
               guard error == nil else {
                self.chartDispatch.leave()
                return
               }
               guard let data = data else {
                self.chartDispatch.leave()
                return
               }
                   
               let json = try? (JSONSerialization.jsonObject(with: data) as! [[String:AnyObject]])
               if let json = json {
                   DispatchQueue.main.async {
                       self.processNSBolus(entries: json)
                    self.chartDispatch.leave()
                   }
               } else {
                self.chartDispatch.leave()
                return
               }
           }
           task.resume()
      }
    
    // NS Meal Bolus Response Processor
         func processNSBolus(entries: [[String:AnyObject]]) {
             // because it's a small array, we're going to destroy and reload every time.
             bolusData.removeAll()
             var lastFoundIndex = 0
             for i in 0..<entries.count {
                 let currentEntry = entries[entries.count - 1 - i] as [String : AnyObject]?
                 let bolusDate = currentEntry?["timestamp"] as! String
                 let strippedZone = String(bolusDate.dropLast())
                 let dateFormatter = DateFormatter()
                 dateFormatter.dateFormat = "yyyy-MM-dd'T'HH:mm:ss"
                 dateFormatter.timeZone = TimeZone(abbreviation: "UTC")
                 let dateString = dateFormatter.date(from: strippedZone)
                 let dateTimeStamp = dateString!.timeIntervalSince1970
                 let bolus = currentEntry?["insulin"] as! Double
                
<<<<<<< HEAD
                 // Make the dot
                 var dot: bolusCarbGraphStruct
                  if bgData.count > 0 {
                       let sgv = findNearestBGbyTime(needle: dateTimeStamp, haystack: bgData, startingIndex: lastFoundIndex)
                       lastFoundIndex = sgv.foundIndex
                       dot = bolusCarbGraphStruct(value: bolus, date: Double(dateTimeStamp), sgv: Int(sgv.sgv))
                  } else {
                       dot = bolusCarbGraphStruct(value: bolus, date: Double(dateTimeStamp), sgv: 100)
                   }
                if dateTimeStamp < (dateTimeUtils.getNowTimeIntervalUTC() + (60 * 60)) {
                    bolusData.append(dot)
                }
=======
                let sgv = findNearestBGbyTime(needle: dateTimeStamp, haystack: bgData, startingIndex: lastFoundIndex)
                lastFoundIndex = sgv.foundIndex
                
                if dateTimeStamp < (dateTimeUtils.getNowTimeIntervalUTC() + (60 * 60)) {
                    // Make the dot
                   let dot = bolusCarbGraphStruct(value: bolus, date: Double(dateTimeStamp), sgv: Int(sgv.sgv))
                    bolusData.append(dot)
                }
                
>>>>>>> 0c1fd248
            }

           
         }
    
    
    // NS Carb Web Call
      func webLoadNSCarbs(){
<<<<<<< HEAD
=======
        
>>>>>>> 0c1fd248
        let yesterdayString = dateTimeUtils.nowMinus24HoursTimeInterval()
        let urlUser = UserDefaultsRepository.url.value
          var searchString = "find[eventType]=Meal%20Bolus&find[created_at][$gte]=" + yesterdayString
          var urlDataPath: String = urlUser + "/api/v1/treatments.json?"
          if token == "" {
              urlDataPath = urlDataPath + searchString
          }
          else
          {
              urlDataPath = urlDataPath + "token=" + token + "&" + searchString
          }
          guard let urlData = URL(string: urlDataPath) else {
            return
          }
          var request = URLRequest(url: urlData)
           request.cachePolicy = URLRequest.CachePolicy.reloadIgnoringLocalCacheData
        self.chartDispatch.enter()
           let task = URLSession.shared.dataTask(with: request) { data, response, error in
          
               guard error == nil else {
                self.chartDispatch.leave()
                return
               }
               guard let data = data else {
                self.chartDispatch.leave()
                return
               }
                   
               let json = try? (JSONSerialization.jsonObject(with: data) as! [[String:AnyObject]])
               if let json = json {
                   DispatchQueue.main.async {
                       self.processNSCarbs(entries: json)
                    self.chartDispatch.leave()
                   }
               } else {
                self.chartDispatch.leave()
                return
               }
           }
           task.resume()
      }
    
    // NS Carb Bolus Response Processor
         func processNSCarbs(entries: [[String:AnyObject]]) {
             // because it's a small array, we're going to destroy and reload every time.
             carbData.removeAll()
             var lastFoundIndex = 0
             for i in 0..<entries.count {
                 let currentEntry = entries[entries.count - 1 - i] as [String : AnyObject]?
                 let bolusDate = currentEntry?["timestamp"] as! String
                 let strippedZone = String(bolusDate.dropLast())
                 let dateFormatter = DateFormatter()
                 dateFormatter.dateFormat = "yyyy-MM-dd'T'HH:mm:ss"
                 dateFormatter.timeZone = TimeZone(abbreviation: "UTC")
                 let dateString = dateFormatter.date(from: strippedZone)
                 let dateTimeStamp = dateString!.timeIntervalSince1970
                 let carbs = currentEntry?["carbs"] as! Double
                
<<<<<<< HEAD
                // Make the dot
                var dot: bolusCarbGraphStruct
               if bgData.count > 0 {
                    let sgv = findNearestBGbyTime(needle: dateTimeStamp, haystack: bgData, startingIndex: lastFoundIndex)
                    lastFoundIndex = sgv.foundIndex
                     dot = bolusCarbGraphStruct(value: carbs, date: Double(dateTimeStamp), sgv: Int(sgv.sgv))
               } else {
                     dot = bolusCarbGraphStruct(value: carbs, date: Double(dateTimeStamp), sgv: 100)
                }
                 
                if dateTimeStamp < (dateTimeUtils.getNowTimeIntervalUTC() + (60 * 60)) {
                 carbData.append(dot)
=======
                let sgv = findNearestBGbyTime(needle: dateTimeStamp, haystack: bgData, startingIndex: lastFoundIndex)
                lastFoundIndex = sgv.foundIndex
                
                if dateTimeStamp < (dateTimeUtils.getNowTimeIntervalUTC() + (60 * 60)) {
                     // Make the dot
                    let dot = bolusCarbGraphStruct(value: carbs, date: Double(dateTimeStamp), sgv: Int(sgv.sgv))
                     carbData.append(dot)
>>>>>>> 0c1fd248
                }
            }


         }
}<|MERGE_RESOLUTION|>--- conflicted
+++ resolved
@@ -81,10 +81,7 @@
     
     // NS BG Data Web call
     func webLoadNSBGData(onlyPullLastRecord: Bool = false) {
-<<<<<<< HEAD
-=======
-        
->>>>>>> 0c1fd248
+
         // Set the count= in the url either to pull 24 hours or only the last record
         var points = "1"
         if !onlyPullLastRecord {
@@ -533,10 +530,7 @@
        
       // NS Profile Web Call
       func webLoadNSProfile() {
-<<<<<<< HEAD
-=======
-          
->>>>>>> 0c1fd248
+
         let urlString = UserDefaultsRepository.url.value + "/api/v1/profile/current.json"
           let escapedAddress = urlString.addingPercentEncoding(withAllowedCharacters:NSCharacterSet.urlQueryAllowed)
           guard let url = URL(string: escapedAddress!) else {
@@ -591,10 +585,7 @@
       
         // NS Temp Basal Web Call
       func WebLoadNSTempBasals() {
-<<<<<<< HEAD
-=======
-        
->>>>>>> 0c1fd248
+
         let yesterdayString = dateTimeUtils.nowMinus24HoursTimeInterval()
 
         var urlString = UserDefaultsRepository.url.value + "/api/v1/treatments.json?find[eventType][$eq]=Temp%20Basal&find[created_at][$gte]=" + yesterdayString
@@ -760,10 +751,7 @@
     
     // NS Bolus Web Call
       func webLoadNSBoluses(){
-<<<<<<< HEAD
-=======
-        
->>>>>>> 0c1fd248
+
         let yesterdayString = dateTimeUtils.nowMinus24HoursTimeInterval()
         let urlUser = UserDefaultsRepository.url.value
           var searchString = "find[eventType]=Correction%20Bolus&find[created_at][$gte]=" + yesterdayString
@@ -822,7 +810,6 @@
                  let dateTimeStamp = dateString!.timeIntervalSince1970
                  let bolus = currentEntry?["insulin"] as! Double
                 
-<<<<<<< HEAD
                  // Make the dot
                  var dot: bolusCarbGraphStruct
                   if bgData.count > 0 {
@@ -835,17 +822,7 @@
                 if dateTimeStamp < (dateTimeUtils.getNowTimeIntervalUTC() + (60 * 60)) {
                     bolusData.append(dot)
                 }
-=======
-                let sgv = findNearestBGbyTime(needle: dateTimeStamp, haystack: bgData, startingIndex: lastFoundIndex)
-                lastFoundIndex = sgv.foundIndex
-                
-                if dateTimeStamp < (dateTimeUtils.getNowTimeIntervalUTC() + (60 * 60)) {
-                    // Make the dot
-                   let dot = bolusCarbGraphStruct(value: bolus, date: Double(dateTimeStamp), sgv: Int(sgv.sgv))
-                    bolusData.append(dot)
-                }
-                
->>>>>>> 0c1fd248
+
             }
 
            
@@ -854,10 +831,7 @@
     
     // NS Carb Web Call
       func webLoadNSCarbs(){
-<<<<<<< HEAD
-=======
-        
->>>>>>> 0c1fd248
+
         let yesterdayString = dateTimeUtils.nowMinus24HoursTimeInterval()
         let urlUser = UserDefaultsRepository.url.value
           var searchString = "find[eventType]=Meal%20Bolus&find[created_at][$gte]=" + yesterdayString
@@ -916,7 +890,6 @@
                  let dateTimeStamp = dateString!.timeIntervalSince1970
                  let carbs = currentEntry?["carbs"] as! Double
                 
-<<<<<<< HEAD
                 // Make the dot
                 var dot: bolusCarbGraphStruct
                if bgData.count > 0 {
@@ -929,15 +902,7 @@
                  
                 if dateTimeStamp < (dateTimeUtils.getNowTimeIntervalUTC() + (60 * 60)) {
                  carbData.append(dot)
-=======
-                let sgv = findNearestBGbyTime(needle: dateTimeStamp, haystack: bgData, startingIndex: lastFoundIndex)
-                lastFoundIndex = sgv.foundIndex
-                
-                if dateTimeStamp < (dateTimeUtils.getNowTimeIntervalUTC() + (60 * 60)) {
-                     // Make the dot
-                    let dot = bolusCarbGraphStruct(value: carbs, date: Double(dateTimeStamp), sgv: Int(sgv.sgv))
-                     carbData.append(dot)
->>>>>>> 0c1fd248
+
                 }
             }
 
