--- conflicted
+++ resolved
@@ -1,9 +1,5 @@
 // LoopFollow
 // SimpleQRCodeScannerView.swift
-<<<<<<< HEAD
-// Created by Daniel Mini Johansson.
-=======
->>>>>>> e70bd781
 
 import AVFoundation
 import SwiftUI
