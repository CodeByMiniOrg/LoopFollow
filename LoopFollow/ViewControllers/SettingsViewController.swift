--- conflicted
+++ resolved
@@ -96,7 +96,6 @@
             UserDefaultsRepository.shareServer.value = value
         }
         
-<<<<<<< HEAD
         +++ Section("App Settings")
       
         // +++ Section("General Settings")
@@ -108,80 +107,10 @@
                   return controller
                }
            ), onDismiss: nil)
-=======
-        
-        buildGeneralSettings()
-        buildGraphSettings()
-        buildWatchSettings()
-        buildDebugSettings()
-        
-        
-        
-        
-    }
-    
-    func buildGeneralSettings() {
-        form
-            +++ Section("General Settings")
-        <<< SwitchRow("colorBGText") { row in
-        row.title = "Color Main BG Text"
-        row.value = UserDefaultsRepository.colorBGText.value
-        }.onChange { [weak self] row in
-            guard let value = row.value else { return }
-                UserDefaultsRepository.colorBGText.value = value
-            // Force main screen update
-            guard let mainScreen = self?.tabBarController!.viewControllers?[0] as? MainViewController else { return }
-            mainScreen.setBGTextColor()
-        }
-        <<< SwitchRow("forceDarkMode") { row in
-        row.title = "Force Dark Mode (Restart App)"
-        row.value = UserDefaultsRepository.forceDarkMode.value
-        }.onChange { [weak self] row in
-            guard let value = row.value else { return }
-                UserDefaultsRepository.forceDarkMode.value = value
-        }
-        <<< SwitchRow("persistentNotification") { row in
-        row.title = "Persistent Notification"
-        row.value = UserDefaultsRepository.persistentNotification.value
-        }.onChange { [weak self] row in
-            guard let value = row.value else { return }
-                UserDefaultsRepository.persistentNotification.value = value
-        }
-        <<< SwitchRow("screenlockSwitchState") { row in
-            row.title = "Keep Screen Active"
-            row.value = UserDefaultsRepository.screenlockSwitchState.value
-            }.onChange { [weak self] row in
-                guard let value = row.value else { return }
-                
-                if value {
-                    UserDefaultsRepository.screenlockSwitchState.value = value
-                }
-            }
-        
-        <<< SwitchRow("backgroundRefresh"){ row in
-            row.title = "Background Refresh"
-            row.tag = "backgroundRefresh"
-            row.value = UserDefaultsRepository.backgroundRefresh.value
-        }.onChange { [weak self] row in
-                    guard let value = row.value else { return }
-                    UserDefaultsRepository.backgroundRefresh.value = value
-            }
-        <<< StepperRow("backgroundRefreshFrequency") { row in
-            row.title = "Refresh Minutes"
-            row.tag = "backgroundRefreshFrequency"
-            row.cell.stepper.stepValue = 0.25
-            row.cell.stepper.minimumValue = 0.25
-            row.cell.stepper.maximumValue = 10
-            row.value = Double(UserDefaultsRepository.backgroundRefreshFrequency.value)
-            row.hidden = "$backgroundRefresh == false"
-        }.onChange { [weak self] row in
-                guard let value = row.value else { return }
-                UserDefaultsRepository.backgroundRefreshFrequency.value = value
-        }
->>>>>>> c40ab037
+
             
         }
-<<<<<<< HEAD
+
         // +++ Section("Graph Settings")
         <<< ButtonRow() {
            $0.title = "Graph Settings"
@@ -201,21 +130,6 @@
                   return controller
                }
            ), onDismiss: nil)
-=======
-        <<< SwitchRow("speakBG"){ row in
-            row.title = "Speak BG"
-            row.value = UserDefaultsRepository.speakBG.value
-        }.onChange { [weak self] row in
-                    guard let value = row.value else { return }
-                    UserDefaultsRepository.speakBG.value = value
-        }
-    }
-    
-    
-    func buildGraphSettings() {
-        form
-            +++ Section("Graph Settings")
->>>>>>> c40ab037
             
         }
         
