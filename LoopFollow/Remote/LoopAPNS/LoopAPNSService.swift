--- conflicted
+++ resolved
@@ -132,12 +132,8 @@
         // Based on Nightscout's loop.js implementation
         let carbsAmount = payload.carbsAmount ?? 0.0
         let absorptionTime = payload.absorptionTime ?? 3.0
-<<<<<<< HEAD
+        let startTime = payload.consumedDate ?? now
         var finalPayload = [
-=======
-        let startTime = payload.consumedDate ?? now
-        let finalPayload = [
->>>>>>> 525950fa
             "carbs-entry": carbsAmount,
             "absorption-time": absorptionTime,
             "otp": String(payload.otp),
