// LoopFollow
// BolusView.swift

import HealthKit
import LocalAuthentication
import SwiftUI

struct BolusView: View {
    @Environment(\.presentationMode) private var presentationMode

    @State private var bolusAmount = HKQuantity(unit: .internationalUnit(), doubleValue: 0.0)
    @ObservedObject private var maxBolus = Storage.shared.maxBolus
    @ObservedObject private var bolusIncrement = Storage.shared.bolusIncrement

    @ObservedObject private var deviceRecBolus = Observable.shared.deviceRecBolus
    @ObservedObject private var enactedOrSuggested = Observable.shared.enactedOrSuggested

    @FocusState private var bolusFieldIsFocused: Bool
    @State private var showAlert = false
    @State private var alertType: AlertType? = nil
    @State private var alertMessage: String? = nil
    @State private var isLoading = false
    @State private var statusMessage: String? = nil

<<<<<<< HEAD
    private let pushNotificationManager = PushNotificationManager()
=======
    // Bolus calculator state
    @State private var carbsForCalculation = ""
    @State private var calculatedBolusFromCarbs: Double? = nil
    @State private var isCalculatorExpanded = true
    @State private var recentCarbSuggestion: (carbs: Double, bolus: Double, minutesAgo: Int)? = nil
    @FocusState private var carbsFieldIsFocused: Bool
>>>>>>> 1a992249

    enum AlertType {
        case confirmBolus
        case statusSuccess
        case statusFailure
        case validation
        case oldCalculationWarning
    }

    // MARK: - Step/precision helpers driven by stored increment

    private var stepU: Double {
        max(0.001, bolusIncrement.value.doubleValue(for: .internationalUnit()))
    }

    private var stepFractionDigits: Int {
        let inc = stepU
        if inc >= 1 { return 0 }
        var v = inc
        var digits = 0
        while digits < 6 && abs(round(v) - v) > 1e-10 {
            v *= 10; digits += 1
        }
        return min(max(digits, 0), 5)
    }

    private func roundedToStep(_ value: Double) -> Double {
        guard stepU > 0 else { return value }

        let epsilon = 1e-10
        let stepped = ((value / stepU) + epsilon).rounded(.down) * stepU

        let p = pow(10.0, Double(stepFractionDigits))
        return (stepped * p).rounded() / p
    }

    // MARK: - View

    var body: some View {
        NavigationView {
            TimelineView(.periodic(from: .now, by: 1)) { context in
                Form {
<<<<<<< HEAD
                    recommendedBlocks(now: context.date)
=======
                    // Bolus calculator section (collapsible)
                    Section(header:
                        Button(action: {
                            withAnimation {
                                isCalculatorExpanded.toggle()
                            }
                        }) {
                            HStack {
                                Text("Bolus Calculator")
                                Spacer()
                                Image(systemName: isCalculatorExpanded ? "chevron.up" : "chevron.down")
                                    .font(.caption)
                                    .foregroundColor(.secondary)
                            }
                        }
                        .buttonStyle(PlainButtonStyle())
                    ) {
                        if isCalculatorExpanded {
                            HStack {
                                Text("Carbs")
                                Spacer()
                                TextField("0", text: $carbsForCalculation)
                                    .keyboardType(.decimalPad)
                                    .multilineTextAlignment(.trailing)
                                    .focused($carbsFieldIsFocused)
                                    .onChange(of: carbsForCalculation) { newValue in
                                        // Only allow numbers and decimal point
                                        let filtered = newValue.filter { "0123456789.".contains($0) }
                                        // Ensure only one decimal point
                                        let components = filtered.components(separatedBy: ".")
                                        if components.count > 2 {
                                            carbsForCalculation = String(filtered.dropLast())
                                        } else {
                                            carbsForCalculation = filtered
                                        }

                                        // Calculate bolus from carbs
                                        if let carbsValue = Double(carbsForCalculation), carbsValue > 0 {
                                            calculatedBolusFromCarbs = BolusCalculatorHelper.shared.calculateBolusFromCarbs(carbsValue)
                                        } else {
                                            calculatedBolusFromCarbs = nil
                                        }
                                    }
                                Text("g")
                                    .foregroundColor(.secondary)
                            }

                            if let calculatedBolus = calculatedBolusFromCarbs {
                                Button(action: {
                                    applyCalculatedBolus()
                                }) {
                                    HStack {
                                        VStack(alignment: .leading, spacing: 4) {
                                            Text("Calculated: \(String(format: "%.2f", calculatedBolus))U")
                                                .font(.headline)
                                                .foregroundColor(.primary)
                                            if let carbRatio = BolusCalculatorHelper.shared.getCurrentCarbRatio() {
                                                Text("Using carb ratio: 1U per \(String(format: "%.1f", carbRatio))g")
                                                    .font(.caption)
                                                    .foregroundColor(.secondary)
                                            }
                                        }
                                        Spacer()
                                        Image(systemName: "arrow.down.circle.fill")
                                            .foregroundColor(.blue)
                                            .font(.title2)
                                    }
                                    .padding(.vertical, 8)
                                }
                                .buttonStyle(PlainButtonStyle())
                            } else if !carbsForCalculation.isEmpty {
                                Text("Enter valid carb amount to calculate")
                                    .font(.caption)
                                    .foregroundColor(.secondary)
                            }

                            if BolusCalculatorHelper.shared.getCurrentCarbRatio() == nil && !carbsForCalculation.isEmpty {
                                Text("⚠️ Carb ratio not available from profile")
                                    .font(.caption)
                                    .foregroundColor(.orange)
                            }
                        }
                    }
>>>>>>> 1a992249

                    Section {
                        HKQuantityInputView(
                            label: "Bolus Amount",
                            quantity: $bolusAmount,
                            unit: .internationalUnit(),
                            maxLength: 5,
                            minValue: HKQuantity(unit: .internationalUnit(), doubleValue: 0),
                            maxValue: maxBolus.value,
                            isFocused: $bolusFieldIsFocused,
                            onValidationError: { message in
                                handleValidationError(message)
                            }
                        )
                    }

                    LoadingButtonView(
                        buttonText: "Send Bolus",
                        progressText: "Sending Bolus...",
                        isLoading: isLoading,
                        action: {
                            bolusFieldIsFocused = false
                            DispatchQueue.main.asyncAfter(deadline: .now() + 0.1) {
                                let rawValue = self.bolusAmount.doubleValue(for: .internationalUnit())
                                let steppedAmount = roundedToStep(rawValue)

                                if steppedAmount > 0 {
                                    bolusAmount = HKQuantity(unit: .internationalUnit(), doubleValue: steppedAmount)
                                    alertType = .confirmBolus
                                    showAlert = true
                                }
                            }
                        },
                        isDisabled: isLoading
                    )
                }
                .navigationTitle("Bolus")
                .navigationBarTitleDisplayMode(.inline)
            }
            .onAppear {
                loadRecentCarbSuggestion()

                // Auto-populate carbs field if recent carb entry exists
                if let suggestion = recentCarbSuggestion {
                    carbsForCalculation = String(format: "%.0f", suggestion.carbs)
                    // Trigger calculation
                    if let carbsValue = Double(carbsForCalculation), carbsValue > 0 {
                        calculatedBolusFromCarbs = BolusCalculatorHelper.shared.calculateBolusFromCarbs(carbsValue)
                    }
                }
            }
            .alert(isPresented: $showAlert) {
                switch alertType {
                case .confirmBolus:
                    return Alert(
                        title: Text("Confirm Bolus"),
                        message: Text("Are you sure you want to send \(InsulinFormatter.shared.string(bolusAmount)) U?"),
                        primaryButton: .default(Text("Confirm"), action: {
                            AuthService.authenticate(reason: "Confirm your identity to send bolus.") { result in
                                if case .success = result {
                                    sendBolus()
                                }
                            }
                        }),
                        secondaryButton: .cancel()
                    )
                case .statusSuccess:
                    return Alert(
                        title: Text("Status"),
                        message: Text(statusMessage ?? ""),
                        dismissButton: .default(Text("OK"), action: {
                            presentationMode.wrappedValue.dismiss()
                        })
                    )
                case .statusFailure:
                    return Alert(
                        title: Text("Status"),
                        message: Text(statusMessage ?? ""),
                        dismissButton: .default(Text("OK"))
                    )
                case .validation:
                    return Alert(
                        title: Text("Validation Error"),
                        message: Text(alertMessage ?? "Invalid input."),
                        dismissButton: .default(Text("OK"))
                    )
                case .oldCalculationWarning:
                    return Alert(
                        title: Text("Old Calculation Warning"),
                        message: Text(alertMessage ?? ""),
                        primaryButton: .default(Text("Use Anyway")) {
                            if let rec = deviceRecBolus.value {
                                applyRecommendedBolus(rec)
                            }
                        },
                        secondaryButton: .cancel()
                    )
                case .none:
                    return Alert(title: Text("Unknown Alert"))
                }
            }
        }
    }

    // MARK: - Recommended bolus UI

    @ViewBuilder
    private func recommendedBlocks(now: Date) -> some View {
        if let rec = deviceRecBolus.value,
           let t = enactedOrSuggested.value
        {
            let ageSec = max(0, now.timeIntervalSince1970 - t)

            if ageSec < 12 * 60 {
                let maxU = maxBolus.value.doubleValue(for: .internationalUnit())
                let clamped = min(rec, maxU)
                let steppedRec = roundedToStep(clamped)

                if steppedRec > 0 {
                    let mins = Int(ageSec / 60)
                    let isStale5 = ageSec >= 5 * 60

                    Section(header: Text("Recommended Bolus")) {
                        Button {
                            handleRecommendedBolusTap(rec: steppedRec, ageSec: ageSec)
                        } label: {
                            HStack {
                                VStack(alignment: .leading, spacing: 4) {
                                    Text("\(InsulinFormatter.shared.string(steppedRec))U")
                                    Text("Calculated \(mins) minute\(mins == 1 ? "" : "s") ago")
                                        .font(.caption)
                                        .foregroundColor(.secondary)
                                }
                                Spacer()
                                Image(systemName: "arrow.up.circle.fill")
                                    .font(.title2)
                            }
                            .padding(.vertical, 8)
                        }
                        .buttonStyle(PlainButtonStyle())
                    }

                    Section {
                        let color: Color = isStale5 ? .red : .yellow
                        Text("WARNING: New treatments may have occurred since the last recommended bolus was calculated \(presentableMinutesFormat(timeInterval: ageSec)) ago.")
                            .font(.callout)
                            .foregroundColor(color)
                            .multilineTextAlignment(.leading)
                    }

                } else {
                    EmptyView()
                }

            } else {
                EmptyView()
            }

        } else {
            EmptyView()
        }
    }

    private func handleRecommendedBolusTap(rec: Double, ageSec: TimeInterval) {
        let isStale5 = ageSec >= 5 * 60
        let isStale12 = ageSec >= 12 * 60
        if isStale12 { return }
        if isStale5 {
            let mins = Int(ageSec / 60)
            alertMessage = "This recommended bolus was calculated \(mins) minutes ago. New treatments may have occurred since then. Proceed with caution."
            alertType = .oldCalculationWarning
            showAlert = true
        } else {
            applyRecommendedBolus(rec)
        }
    }

    private func applyRecommendedBolus(_ rec: Double) {
        let maxU = maxBolus.value.doubleValue(for: .internationalUnit())
        let clamped = min(rec, maxU)
        let stepped = roundedToStep(clamped)
        bolusAmount = HKQuantity(unit: .internationalUnit(), doubleValue: stepped)
    }

    private func presentableMinutesFormat(timeInterval: TimeInterval) -> String {
        let minutes = max(0, Int(timeInterval / 60))
        var s = "\(minutes) minute"
        if minutes == 0 || minutes > 1 { s += "s" }
        return s
    }

    // MARK: - Send

    private func sendBolus() {
        isLoading = true
        pushNotificationManager.sendBolusPushNotification(bolusAmount: bolusAmount) { success, errorMessage in
            DispatchQueue.main.async {
                isLoading = false
                if success {
                    statusMessage = "Bolus command sent successfully."
                    LogManager.shared.log(
                        category: .apns,
                        message: "sendBolusPushNotification succeeded - Bolus: \(InsulinFormatter.shared.string(bolusAmount)) U"
                    )
                    bolusAmount = HKQuantity(unit: .internationalUnit(), doubleValue: 0.0)
                    alertType = .statusSuccess
                } else {
                    statusMessage = errorMessage ?? "Failed to send bolus command."
                    LogManager.shared.log(
                        category: .apns,
                        message: "sendBolusPushNotification failed with error: \(errorMessage ?? "unknown error")"
                    )
                    alertType = .statusFailure
                }
                showAlert = true
            }
        }
    }

    private func handleValidationError(_ message: String) {
        alertMessage = message
        alertType = .validation
        showAlert = true
    }

    private func loadRecentCarbSuggestion() {
        // Load recent carb suggestion
        recentCarbSuggestion = BolusCalculatorHelper.shared.getSuggestedBolusFromRecentCarbs()
    }

    private func applyCalculatedBolus() {
        guard let calculatedBolus = calculatedBolusFromCarbs else { return }
        bolusAmount = HKQuantity(unit: .internationalUnit(), doubleValue: calculatedBolus)
        carbsFieldIsFocused = false
    }
}<|MERGE_RESOLUTION|>--- conflicted
+++ resolved
@@ -22,16 +22,13 @@
     @State private var isLoading = false
     @State private var statusMessage: String? = nil
 
-<<<<<<< HEAD
     private let pushNotificationManager = PushNotificationManager()
-=======
     // Bolus calculator state
     @State private var carbsForCalculation = ""
     @State private var calculatedBolusFromCarbs: Double? = nil
     @State private var isCalculatorExpanded = true
     @State private var recentCarbSuggestion: (carbs: Double, bolus: Double, minutesAgo: Int)? = nil
     @FocusState private var carbsFieldIsFocused: Bool
->>>>>>> 1a992249
 
     enum AlertType {
         case confirmBolus
@@ -74,9 +71,7 @@
         NavigationView {
             TimelineView(.periodic(from: .now, by: 1)) { context in
                 Form {
-<<<<<<< HEAD
                     recommendedBlocks(now: context.date)
-=======
                     // Bolus calculator section (collapsible)
                     Section(header:
                         Button(action: {
@@ -160,7 +155,6 @@
                             }
                         }
                     }
->>>>>>> 1a992249
 
                     Section {
                         HKQuantityInputView(
