--- conflicted
+++ resolved
@@ -17,7 +17,6 @@
 		656F8C122E49F3780008DC1D /* QRCodeGenerator.swift in Sources */ = {isa = PBXBuildFile; fileRef = 656F8C112E49F3780008DC1D /* QRCodeGenerator.swift */; };
 		656F8C142E49F3D20008DC1D /* RemoteCommandSettings.swift in Sources */ = {isa = PBXBuildFile; fileRef = 656F8C132E49F3D20008DC1D /* RemoteCommandSettings.swift */; };
 		6584B1012E4A263900135D4D /* TOTPService.swift in Sources */ = {isa = PBXBuildFile; fileRef = 6584B1002E4A263900135D4D /* TOTPService.swift */; };
-<<<<<<< HEAD
 		6589CC622E9E7D1600BB18FE /* ImportExportSettingsView.swift in Sources */ = {isa = PBXBuildFile; fileRef = 6589CC532E9E7D1600BB18FE /* ImportExportSettingsView.swift */; };
 		6589CC632E9E7D1600BB18FE /* GeneralSettingsView.swift in Sources */ = {isa = PBXBuildFile; fileRef = 6589CC5D2E9E7D1600BB18FE /* GeneralSettingsView.swift */; };
 		6589CC642E9E7D1600BB18FE /* ContactSettingsView.swift in Sources */ = {isa = PBXBuildFile; fileRef = 6589CC592E9E7D1600BB18FE /* ContactSettingsView.swift */; };
@@ -34,8 +33,7 @@
 		6589CC6F2E9E7D1600BB18FE /* AdvancedSettingsViewModel.swift in Sources */ = {isa = PBXBuildFile; fileRef = 6589CC572E9E7D1600BB18FE /* AdvancedSettingsViewModel.swift */; };
 		6589CC712E9E814F00BB18FE /* AlarmSelectionView.swift in Sources */ = {isa = PBXBuildFile; fileRef = 6589CC702E9E814F00BB18FE /* AlarmSelectionView.swift */; };
 		6589CC752E9EAFB700BB18FE /* SettingsMigrationManager.swift in Sources */ = {isa = PBXBuildFile; fileRef = 6589CC742E9EAFB700BB18FE /* SettingsMigrationManager.swift */; };
-=======
->>>>>>> 6e46db16
+		65E153C32E4BB69100693A4F /* URLTokenValidationView.swift in Sources */ = {isa = PBXBuildFile; fileRef = 65E153C22E4BB69100693A4F /* URLTokenValidationView.swift */; };
 		65E153C32E4BB69100693A4F /* URLTokenValidationView.swift in Sources */ = {isa = PBXBuildFile; fileRef = 65E153C22E4BB69100693A4F /* URLTokenValidationView.swift */; };
 		65E8A2862E44B0300065037B /* VolumeButtonHandler.swift in Sources */ = {isa = PBXBuildFile; fileRef = 65E8A2852E44B0300065037B /* VolumeButtonHandler.swift */; };
 		DD0247592DB2E89600FCADF6 /* AlarmCondition.swift in Sources */ = {isa = PBXBuildFile; fileRef = DD0247582DB2E89600FCADF6 /* AlarmCondition.swift */; };
@@ -419,7 +417,6 @@
 		656F8C112E49F3780008DC1D /* QRCodeGenerator.swift */ = {isa = PBXFileReference; lastKnownFileType = sourcecode.swift; path = QRCodeGenerator.swift; sourceTree = "<group>"; };
 		656F8C132E49F3D20008DC1D /* RemoteCommandSettings.swift */ = {isa = PBXFileReference; lastKnownFileType = sourcecode.swift; path = RemoteCommandSettings.swift; sourceTree = "<group>"; };
 		6584B1002E4A263900135D4D /* TOTPService.swift */ = {isa = PBXFileReference; lastKnownFileType = sourcecode.swift; path = TOTPService.swift; sourceTree = "<group>"; };
-<<<<<<< HEAD
 		6589CC522E9E7D1600BB18FE /* ExportableSettings.swift */ = {isa = PBXFileReference; lastKnownFileType = sourcecode.swift; path = ExportableSettings.swift; sourceTree = "<group>"; };
 		6589CC532E9E7D1600BB18FE /* ImportExportSettingsView.swift */ = {isa = PBXFileReference; lastKnownFileType = sourcecode.swift; path = ImportExportSettingsView.swift; sourceTree = "<group>"; };
 		6589CC542E9E7D1600BB18FE /* ImportExportSettingsViewModel.swift */ = {isa = PBXFileReference; lastKnownFileType = sourcecode.swift; path = ImportExportSettingsViewModel.swift; sourceTree = "<group>"; };
@@ -436,8 +433,7 @@
 		6589CC602E9E7D1600BB18FE /* TabCustomizationModal.swift */ = {isa = PBXFileReference; lastKnownFileType = sourcecode.swift; path = TabCustomizationModal.swift; sourceTree = "<group>"; };
 		6589CC702E9E814F00BB18FE /* AlarmSelectionView.swift */ = {isa = PBXFileReference; lastKnownFileType = sourcecode.swift; path = AlarmSelectionView.swift; sourceTree = "<group>"; };
 		6589CC742E9EAFB700BB18FE /* SettingsMigrationManager.swift */ = {isa = PBXFileReference; lastKnownFileType = sourcecode.swift; path = SettingsMigrationManager.swift; sourceTree = "<group>"; };
-=======
->>>>>>> 6e46db16
+		65E153C22E4BB69100693A4F /* URLTokenValidationView.swift */ = {isa = PBXFileReference; lastKnownFileType = sourcecode.swift; path = URLTokenValidationView.swift; sourceTree = "<group>"; };
 		65E153C22E4BB69100693A4F /* URLTokenValidationView.swift */ = {isa = PBXFileReference; lastKnownFileType = sourcecode.swift; path = URLTokenValidationView.swift; sourceTree = "<group>"; };
 		65E8A2852E44B0300065037B /* VolumeButtonHandler.swift */ = {isa = PBXFileReference; lastKnownFileType = sourcecode.swift; path = VolumeButtonHandler.swift; sourceTree = "<group>"; };
 		A7D55B42A22051DAD69E89D0 /* Pods_LoopFollow.framework */ = {isa = PBXFileReference; explicitFileType = wrapper.framework; includeInIndex = 0; path = Pods_LoopFollow.framework; sourceTree = BUILT_PRODUCTS_DIR; };
