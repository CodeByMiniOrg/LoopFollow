--- conflicted
+++ resolved
@@ -1472,11 +1472,8 @@
 			isa = PBXGroup;
 			children = (
 				6589CC612E9E7D1600BB18FE /* Settings */,
-<<<<<<< HEAD
-=======
 				65AC26702ED245DF00421360 /* Treatments */,
 				65AC25F52ECFD5E800421360 /* Stats */,
->>>>>>> 1a992249
 				DDCF9A7E2D85FCE6004DF4DD /* Alarm */,
 				FC16A97624995FEE003D6245 /* Application */,
 				DDFF3D792D140F1800BF9D9E /* BackgroundRefresh */,
